--- conflicted
+++ resolved
@@ -11,14 +11,11 @@
 ### Changed
 - **BarSeriesManager** removed empty args constructor
 - **Open|High|Low|Close** do not cache price values anymore
+- **DifferenceIndicator(i1,i2)** replaced by the more flexible CombineIndicator.minus(i1,i2)
 
 ### Removed/Deprecated
 - **Num** removed Serializable
-<<<<<<< HEAD
 - **PriceIndicator** removed
-=======
-- **DifferenceIndicator(i1,i2)** is replaced by the more flexible CombineIndicator.minus(i1,i2)
->>>>>>> 3583b53e
 
 ### Added
 - :tada: **Enhancement** added possibility to use CostModels when backtesting with the BacktestExecutor
