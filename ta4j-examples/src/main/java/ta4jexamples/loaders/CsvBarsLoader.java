--- conflicted
+++ resolved
@@ -48,17 +48,8 @@
      * @return a time series from Apple Inc. bars.
      */
     public static TimeSeries loadAppleIncSeries() {
-        return loadCsvSeries("appleinc_ticks_from_20130101_usd.csv");
-    }
 
-    public static TimeSeries loadCsvSeries(String filename) {
-
-        InputStream stream = CsvBarsLoader.class.getClassLoader().getResourceAsStream(filename);
-        if (stream == null) {
-            Exception ex = new Exception();
-            Logger.getLogger(CsvBarsLoader.class.getName()).log(Level.SEVERE, "Unable to load stream from " + filename, ex);
-            return null;
-        }
+        InputStream stream = CsvBarsLoader.class.getClassLoader().getResourceAsStream("appleinc_bars_from_20130101_usd.csv");
 
         TimeSeries series =  new BaseTimeSeries("apple_bars");
 
@@ -80,18 +71,8 @@
         } catch (NumberFormatException nfe) {
             Logger.getLogger(CsvBarsLoader.class.getName()).log(Level.SEVERE, "Error while parsing value", nfe);
         }
-        try {
-            csvReader.close();
-        } catch (IOException e) {
-            // TODO Auto-generated catch block
-            e.printStackTrace();
-        }
 
-<<<<<<< HEAD
-        return new BaseTimeSeries(filename, bars);
-=======
         return series;
->>>>>>> 45ae4332
     }
 
     public static void main(String[] args) {
@@ -101,7 +82,7 @@
         System.out.println("Number of bars: " + series.getBarCount());
         System.out.println("First bar: \n"
                 + "\tVolume: " + series.getBar(0).getVolume() + "\n"
-                + "\tOpen price: " + series.getBar(0).getOpenPrice() + "\n"
+                + "\tOpen price: " + series.getBar(0).getOpenPrice()+ "\n"
                 + "\tClose price: " + series.getBar(0).getClosePrice());
     }
 }